###############################
Changelog
###############################

******************************
<<<<<<< HEAD
0.5.0
******************************
*XXX Unreleased*

- add a NOTICE level between INFO and WARNING
- add sameValue, sameItem, drop helper functions to lib.converter
- support {}, %, $ as style aliases.
- PEP8 name compliance
- add logging_compat module for compatibility with stlib's logging
=======
0.4.7
******************************
*03/09/2015*
- add missing classifiers to setup.py
>>>>>>> ef1eaf0c

******************************
0.4.6
******************************
*03/09/2015*
- also suppress newlines in fields output
- Python 3 support

******************************
0.4.5
******************************
*03/18/2013*
- documentation update, move to Github

******************************
0.4.4
******************************
*07/12/2011*
- support Python 2.6

******************************
0.4.3
******************************
*12/20/2010*
- add check for Python >= 2.7 to setup.py, to reduce invalid bug reports.


******************************
0.4.2
******************************
*11/11/2010*
- fix broken installer

******************************
0.4.1
******************************
*11/8/2010*

- full test coverage; numerous bug fixes
- add close_atexit parameter to Outputs
- replace DequeOutput with ListOutput
- deprecate features, pending a rewrite in 0.5
- minor internal API changes

******************************
0.4.0
******************************
*10/18/2010*

First serious public release
<|MERGE_RESOLUTION|>--- conflicted
+++ resolved
@@ -3,7 +3,6 @@
 ###############################
 
 ******************************
-<<<<<<< HEAD
 0.5.0
 ******************************
 *XXX Unreleased*
@@ -13,12 +12,11 @@
 - support {}, %, $ as style aliases.
 - PEP8 name compliance
 - add logging_compat module for compatibility with stlib's logging
-=======
+
 0.4.7
 ******************************
 *03/09/2015*
 - add missing classifiers to setup.py
->>>>>>> ef1eaf0c
 
 ******************************
 0.4.6
