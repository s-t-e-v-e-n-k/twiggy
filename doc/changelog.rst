###############################
Changelog
###############################

******************************
<<<<<<< HEAD
0.5.0
******************************
*XXX Unreleased*

- add a NOTICE level between INFO and WARNING
- add sameValue, sameItem, drop helper functions to lib.converter
=======
0.4.3
******************************
*12/20/2010*
- add check for Python >= 2.7 to setup.py, to reduce invalid bug reports.

>>>>>>> f0366127

******************************
0.4.2
******************************
*11/11/2010*
- fix broken installer

******************************
0.4.1
******************************
*11/8/2010*

- full test coverage; numerous bug fixes
- add close_atexit parameter to Outputs
- replace DequeOutput with ListOutput
- deprecate features, pending a rewrite in 0.5
- minor internal API changes

******************************
0.4.0
******************************
*10/18/2010*

First serious public release
<|MERGE_RESOLUTION|>--- conflicted
+++ resolved
@@ -3,20 +3,19 @@
 ###############################
 
 ******************************
-<<<<<<< HEAD
 0.5.0
 ******************************
 *XXX Unreleased*
 
 - add a NOTICE level between INFO and WARNING
 - add sameValue, sameItem, drop helper functions to lib.converter
-=======
+
+******************************
 0.4.3
 ******************************
 *12/20/2010*
 - add check for Python >= 2.7 to setup.py, to reduce invalid bug reports.
 
->>>>>>> f0366127
 
 ******************************
 0.4.2
