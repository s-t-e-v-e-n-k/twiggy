###############################
Changelog
###############################

******************************
0.5.0
******************************
*XXX Unreleased*

- add a NOTICE level between INFO and WARNING
- add sameValue, sameItem, drop helper functions to lib.converter
<<<<<<< HEAD
- add logging_compat module for compatibility with stlib's logging
=======
- support {}, %, $ as style aliases.
- PEP8 name compliance
>>>>>>> db2b926d

******************************
0.4.3
******************************
*12/20/2010*
- add check for Python >= 2.7 to setup.py, to reduce invalid bug reports.


******************************
0.4.2
******************************
*11/11/2010*
- fix broken installer

******************************
0.4.1
******************************
*11/8/2010*

- full test coverage; numerous bug fixes
- add close_atexit parameter to Outputs
- replace DequeOutput with ListOutput
- deprecate features, pending a rewrite in 0.5
- minor internal API changes

******************************
0.4.0
******************************
*10/18/2010*

First serious public release
<|MERGE_RESOLUTION|>--- conflicted
+++ resolved
@@ -9,12 +9,9 @@
 
 - add a NOTICE level between INFO and WARNING
 - add sameValue, sameItem, drop helper functions to lib.converter
-<<<<<<< HEAD
-- add logging_compat module for compatibility with stlib's logging
-=======
 - support {}, %, $ as style aliases.
 - PEP8 name compliance
->>>>>>> db2b926d
+- add logging_compat module for compatibility with stlib's logging
 
 ******************************
 0.4.3
