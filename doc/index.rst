.. Twiggy documentation master file, created by
   sphinx-quickstart on Mon Sep 20 10:33:48 2010.
   You can adapt this file completely to your liking, but it should at least
   contain the root `toctree` directive.

##################################
Twiggy: A Pythonic Logger
##################################

****************************
Who, What, When, Where
****************************

Twiggy is a more Pythonic logger.

.. doctest:: demo

<<<<<<< HEAD
    >>> log.name('frank').fields(number=42).info("hello {who}, it's a {} day", 'sunny', who='world')
    INFO:frank:number=42|hello world, it's a sunny day
=======
    >>> log.name('frank').fields(number=42).info("hello {who}, it's a {0} day", 'sunny', who='world')
    INFO:frank:number=42:hello world, it's a sunny day
>>>>>>> a4a05fda

:author: `Peter Fein <http://i.wearpants.org>`_
:email: pete@wearpants.org
:twitter: `@petecode <https://twitter.com/petecode>`_
:homepage: http://twiggy.wearpants.org/
:hosting: https://github.com/wearpants/twiggy
:IRC: `irc://irc.freenode.net/#twiggy <http://irc.lc/freenode/twiggy/>`_
:license: `BSD <http://www.opensource.org/licenses/bsd-license.php>`_
:Python: 2.6, 2.7

Twiggy was born at `Pycon 2010 <http://us.pycon.org/2010/>`_ after I whined about the standard library's `logging <http://docs.python.org/library/logging.html>`_ and Jesse Noller "invited" me to do something about it.

Install straight with distutils from the `Cheeseshop <http://pypi.python.org/pypi/Twiggy>`_ or::

    pip install Twiggy

    easy_install -U Twiggy

Get the latest version::

    git clone https://github.com/wearpants/twiggy.git

*************************************
Why Twiggy Should Be Your New Logger
*************************************

You should use Twiggy because it is awesome. For more information, `see this blog post <http://blog.wearpants.org/meet-twiggy>`_.

.. warning::
    Twiggy works great, but is not rock solid (yet); do not use for nuclear power plants, spaceships or mortgage derivatives trading (not that it'd matter).

**************
Documentation
**************
.. toctree::
    :maxdepth: 2
    :glob:

    logging
    configuration
    reference_guide
    api
    testing
    glossary
    changelog
    contributors<|MERGE_RESOLUTION|>--- conflicted
+++ resolved
@@ -15,13 +15,8 @@
 
 .. doctest:: demo
 
-<<<<<<< HEAD
-    >>> log.name('frank').fields(number=42).info("hello {who}, it's a {} day", 'sunny', who='world')
-    INFO:frank:number=42|hello world, it's a sunny day
-=======
     >>> log.name('frank').fields(number=42).info("hello {who}, it's a {0} day", 'sunny', who='world')
     INFO:frank:number=42:hello world, it's a sunny day
->>>>>>> a4a05fda
 
 :author: `Peter Fein <http://i.wearpants.org>`_
 :email: pete@wearpants.org
